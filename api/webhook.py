import os
import logging
import random
from telegram import Update
from telegram.ext import Application, CommandHandler, MessageHandler, filters, ContextTypes
import google.generativeai as genai
from youtube_transcript_api import YouTubeTranscriptApi
from urllib.parse import urlparse, parse_qs
from dotenv import load_dotenv
from fastapi import FastAPI, Request, Response

# Configure logging
logging.basicConfig(
    level=logging.INFO,
    format='%(asctime)s - %(name)s - %(levelname)s - %(message)s'
)
logger = logging.getLogger(__name__)

# Initialize FastAPI
app = FastAPI(docs_url=None, redoc_url=None)

# Load environment variables
load_dotenv()

# Configure proxy settings
PROXY_URL = "socks5h://warp:1080"  # Changed from http to socks5h
PROXIES = {
    "http": PROXY_URL,
    "https": PROXY_URL
}

# Configure Google AI
genai.configure(api_key=os.environ["GEMINI_API_KEY"])

# Configure the AI model
generation_config = {
    "temperature": 0.5,
    "top_p": 0.95,
    "top_k": 40,
    "max_output_tokens": 8192,
    "response_mime_type": "text/plain",
}

model = genai.GenerativeModel(
    model_name="gemini-1.5-flash-8b",
    generation_config=generation_config,
)

class ProxyManager:
    def __init__(self, proxy_list: str):
        """Initialize with comma-separated list of proxies in format: ip:port:username:password"""
        self.proxies = []
        for proxy in proxy_list.split(','):
            try:
                ip, port, username, password = proxy.strip().split(':')
                self.proxies.append({
                    'http': f'http://{username}:{password}@{ip}:{port}',
                    'https': f'http://{username}:{password}@{ip}:{port}'
                })
            except Exception as e:
                logger.error(f"Invalid proxy format: {proxy} - {str(e)}")
                continue
                
        if not self.proxies:
            raise ValueError("No valid proxies provided")
        logger.info(f"Initialized ProxyManager with {len(self.proxies)} proxies")

    def get_random_proxy(self):
        """Get a random proxy from the list"""
        return random.choice(self.proxies)

# Initialize proxy manager
proxy_manager = ProxyManager(os.environ.get("PROXY_LIST", ""))

def extract_video_id(url: str) -> str:
    """Extract the video ID from a YouTube URL."""
    parsed_url = urlparse(url)
    
    if parsed_url.netloc == 'youtu.be':
        return parsed_url.path[1:]
    
    if parsed_url.netloc in ('youtube.com', 'www.youtube.com'):
        if parsed_url.path == '/watch':
            return parse_qs(parsed_url.query)['v'][0]
        elif parsed_url.path.startswith(('/embed/', '/v/')):
            return parsed_url.path.split('/')[2]
    
    raise ValueError("Invalid YouTube URL. Please check and try again.")

async def get_transcript_and_tutorial(url: str) -> str:
    """Fetch transcript and generate tutorial"""
    try:
        video_id = extract_video_id(url)
<<<<<<< HEAD
        # Add debug logging
        logger.info(f"Attempting to fetch transcript for video {video_id} using proxy {PROXY_URL}")
        
        transcript = YouTubeTranscriptApi.get_transcript(
            video_id, 
            proxies=PROXIES
        )
        
        logger.info("Successfully fetched transcript")
        transcript_text = " ".join([entry['text'] for entry in transcript])
        
        chat_session = model.start_chat(history=[])
        prompt = f"Create a comprehensive tutorial based on the provided transcript..."  # Your existing prompt
=======
        max_retries = 10
        last_error = None

        # Try getting transcript with different proxies
        for attempt in range(max_retries):
            try:
                proxy = proxy_manager.get_random_proxy()
                logger.info(f"Attempt {attempt + 1}: Using proxy {proxy['http']}")
                transcript = YouTubeTranscriptApi.get_transcript(video_id, proxies=proxy)
                transcript_text = " ".join([entry['text'] for entry in transcript])
                logger.info("Successfully fetched transcript")
                break
            except Exception as e:
                last_error = str(e)
                logger.warning(f"Attempt {attempt + 1} failed: {str(e)}")
                if attempt == max_retries - 1:
                    raise Exception(f"Failed to fetch transcript after {max_retries} attempts. Last error: {last_error}")
        
        chat_session = model.start_chat(history=[])
        prompt = f"Create a comprehensive tutorial based on the provided transcript. Begin by analyzing the content of the transcript thoroughly to identify its core themes, key concepts, and main points. Break down the information into logical sections or chapters that flow in a structured and coherent manner. Ensure each section focuses on one main idea or topic to maintain clarity and engagement. Use simple and precise language to explain complex ideas. Start each section with an overview of the objectives and end with a summary or key takeaways. Include actionable steps or exercises after each topic to reinforce learning and provide practical applications. Conclude with a recap of the entire tutorial, highlighting the main points and encouraging readers to apply their newfound knowledge. Ensure the tutorial is easy to navigate by using subheadings and providing a logical progression of topics. Use plaintext formatting only. Do not format the headings or subheadings. Use plain numbered lists. Transcript: {transcript_text}"
>>>>>>> a0acb1e6
        response = chat_session.send_message(prompt)
        return response.text
    except Exception as e:
<<<<<<< HEAD
        logger.error(f"Error in get_transcript_and_tutorial: {str(e)}")
        return f"Error processing request! \n\n{str(e)}"
=======
        error_msg = f"Error processing request! \n\n{str(e)}"
        logger.error(error_msg)
        return error_msg
>>>>>>> a0acb1e6

async def start(update: Update, context: ContextTypes.DEFAULT_TYPE) -> None:
    """Handle /start command"""
    welcome_message = (
        "👋 Welcome! I create tutorials from YouTube videos.\n\n"
        "Simply send me a YouTube URL, and I'll:\n"
        "1. Extract the video transcript\n"
        "2. Generate an actionable tutorial\n\n"
        "Try it now by sending a YouTube URL!"
    )
    await update.message.reply_text(welcome_message)

async def handle_url(update: Update, context: ContextTypes.DEFAULT_TYPE) -> None:
    """Handle URL messages"""
    status_message = await update.message.reply_text("Processing your request... This may take a minute. 🐵")
    
    try:
        url = update.message.text
        tutorial = await get_transcript_and_tutorial(url)
        
        max_length = 4000
        chunks = [tutorial[i:i+max_length] for i in range(0, len(tutorial), max_length)]
        
        await status_message.delete()
        
        for chunk in chunks:
            await update.message.reply_text(chunk)
    except Exception as e:
        await status_message.edit_text(f"Error: {str(e)}")

async def get_application():
    """Get or create the Telegram application instance"""
    token = os.environ["TELEGRAM_BOT_TOKEN"]
    
    # Create new application instance
    app = Application.builder().token(token).build()
    
    # Initialize the application
    await app.initialize()
    
    # Add handlers
    app.add_handler(CommandHandler("start", start))
    app.add_handler(MessageHandler(filters.TEXT & ~filters.COMMAND, handle_url))
    
    return app

@app.middleware("http")
async def log_requests(request: Request, call_next):
    """Log all incoming HTTP requests"""
    logger.info(f"Incoming request: {request.method} {request.url}")
    try:
        response = await call_next(request)
        logger.info(f"Response status: {response.status_code}")
        return response
    except Exception as e:
        logger.error(f"Request failed: {str(e)}")
        raise

@app.post("/api/webhook")
async def webhook(request: Request):
    """Handle incoming webhook requests from Telegram"""
    try:
        data = await request.json()
        logger.info("Received webhook data")
        
        # Get initialized application instance
        application = await get_application()
        
        # Process the update
        update = Update.de_json(data, application.bot)
        await application.process_update(update)
        
        logger.info("Successfully processed webhook update")
        return Response(status_code=200)
    except Exception as e:
        logger.error(f"Error processing webhook: {str(e)}")
        return Response(status_code=200)

@app.get("/api/webhook")
async def webhook_info():
    """Health check endpoint for webhook"""
    return {"status": "ok"}

@app.get("/")
async def root():
    """Root endpoint for health checking"""
    return {"status": "Bot webhook is running"}<|MERGE_RESOLUTION|>--- conflicted
+++ resolved
@@ -1,227 +1,206 @@
-import os
-import logging
-import random
-from telegram import Update
-from telegram.ext import Application, CommandHandler, MessageHandler, filters, ContextTypes
-import google.generativeai as genai
-from youtube_transcript_api import YouTubeTranscriptApi
-from urllib.parse import urlparse, parse_qs
-from dotenv import load_dotenv
-from fastapi import FastAPI, Request, Response
-
-# Configure logging
-logging.basicConfig(
-    level=logging.INFO,
-    format='%(asctime)s - %(name)s - %(levelname)s - %(message)s'
-)
-logger = logging.getLogger(__name__)
-
-# Initialize FastAPI
-app = FastAPI(docs_url=None, redoc_url=None)
-
-# Load environment variables
-load_dotenv()
-
-# Configure proxy settings
-PROXY_URL = "socks5h://warp:1080"  # Changed from http to socks5h
-PROXIES = {
-    "http": PROXY_URL,
-    "https": PROXY_URL
-}
-
-# Configure Google AI
-genai.configure(api_key=os.environ["GEMINI_API_KEY"])
-
-# Configure the AI model
-generation_config = {
-    "temperature": 0.5,
-    "top_p": 0.95,
-    "top_k": 40,
-    "max_output_tokens": 8192,
-    "response_mime_type": "text/plain",
-}
-
-model = genai.GenerativeModel(
-    model_name="gemini-1.5-flash-8b",
-    generation_config=generation_config,
-)
-
-class ProxyManager:
-    def __init__(self, proxy_list: str):
-        """Initialize with comma-separated list of proxies in format: ip:port:username:password"""
-        self.proxies = []
-        for proxy in proxy_list.split(','):
-            try:
-                ip, port, username, password = proxy.strip().split(':')
-                self.proxies.append({
-                    'http': f'http://{username}:{password}@{ip}:{port}',
-                    'https': f'http://{username}:{password}@{ip}:{port}'
-                })
-            except Exception as e:
-                logger.error(f"Invalid proxy format: {proxy} - {str(e)}")
-                continue
-                
-        if not self.proxies:
-            raise ValueError("No valid proxies provided")
-        logger.info(f"Initialized ProxyManager with {len(self.proxies)} proxies")
-
-    def get_random_proxy(self):
-        """Get a random proxy from the list"""
-        return random.choice(self.proxies)
-
-# Initialize proxy manager
-proxy_manager = ProxyManager(os.environ.get("PROXY_LIST", ""))
-
-def extract_video_id(url: str) -> str:
-    """Extract the video ID from a YouTube URL."""
-    parsed_url = urlparse(url)
-    
-    if parsed_url.netloc == 'youtu.be':
-        return parsed_url.path[1:]
-    
-    if parsed_url.netloc in ('youtube.com', 'www.youtube.com'):
-        if parsed_url.path == '/watch':
-            return parse_qs(parsed_url.query)['v'][0]
-        elif parsed_url.path.startswith(('/embed/', '/v/')):
-            return parsed_url.path.split('/')[2]
-    
-    raise ValueError("Invalid YouTube URL. Please check and try again.")
-
-async def get_transcript_and_tutorial(url: str) -> str:
-    """Fetch transcript and generate tutorial"""
-    try:
-        video_id = extract_video_id(url)
-<<<<<<< HEAD
-        # Add debug logging
-        logger.info(f"Attempting to fetch transcript for video {video_id} using proxy {PROXY_URL}")
-        
-        transcript = YouTubeTranscriptApi.get_transcript(
-            video_id, 
-            proxies=PROXIES
-        )
-        
-        logger.info("Successfully fetched transcript")
-        transcript_text = " ".join([entry['text'] for entry in transcript])
-        
-        chat_session = model.start_chat(history=[])
-        prompt = f"Create a comprehensive tutorial based on the provided transcript..."  # Your existing prompt
-=======
-        max_retries = 10
-        last_error = None
-
-        # Try getting transcript with different proxies
-        for attempt in range(max_retries):
-            try:
-                proxy = proxy_manager.get_random_proxy()
-                logger.info(f"Attempt {attempt + 1}: Using proxy {proxy['http']}")
-                transcript = YouTubeTranscriptApi.get_transcript(video_id, proxies=proxy)
-                transcript_text = " ".join([entry['text'] for entry in transcript])
-                logger.info("Successfully fetched transcript")
-                break
-            except Exception as e:
-                last_error = str(e)
-                logger.warning(f"Attempt {attempt + 1} failed: {str(e)}")
-                if attempt == max_retries - 1:
-                    raise Exception(f"Failed to fetch transcript after {max_retries} attempts. Last error: {last_error}")
-        
-        chat_session = model.start_chat(history=[])
-        prompt = f"Create a comprehensive tutorial based on the provided transcript. Begin by analyzing the content of the transcript thoroughly to identify its core themes, key concepts, and main points. Break down the information into logical sections or chapters that flow in a structured and coherent manner. Ensure each section focuses on one main idea or topic to maintain clarity and engagement. Use simple and precise language to explain complex ideas. Start each section with an overview of the objectives and end with a summary or key takeaways. Include actionable steps or exercises after each topic to reinforce learning and provide practical applications. Conclude with a recap of the entire tutorial, highlighting the main points and encouraging readers to apply their newfound knowledge. Ensure the tutorial is easy to navigate by using subheadings and providing a logical progression of topics. Use plaintext formatting only. Do not format the headings or subheadings. Use plain numbered lists. Transcript: {transcript_text}"
->>>>>>> a0acb1e6
-        response = chat_session.send_message(prompt)
-        return response.text
-    except Exception as e:
-<<<<<<< HEAD
-        logger.error(f"Error in get_transcript_and_tutorial: {str(e)}")
-        return f"Error processing request! \n\n{str(e)}"
-=======
-        error_msg = f"Error processing request! \n\n{str(e)}"
-        logger.error(error_msg)
-        return error_msg
->>>>>>> a0acb1e6
-
-async def start(update: Update, context: ContextTypes.DEFAULT_TYPE) -> None:
-    """Handle /start command"""
-    welcome_message = (
-        "👋 Welcome! I create tutorials from YouTube videos.\n\n"
-        "Simply send me a YouTube URL, and I'll:\n"
-        "1. Extract the video transcript\n"
-        "2. Generate an actionable tutorial\n\n"
-        "Try it now by sending a YouTube URL!"
-    )
-    await update.message.reply_text(welcome_message)
-
-async def handle_url(update: Update, context: ContextTypes.DEFAULT_TYPE) -> None:
-    """Handle URL messages"""
-    status_message = await update.message.reply_text("Processing your request... This may take a minute. 🐵")
-    
-    try:
-        url = update.message.text
-        tutorial = await get_transcript_and_tutorial(url)
-        
-        max_length = 4000
-        chunks = [tutorial[i:i+max_length] for i in range(0, len(tutorial), max_length)]
-        
-        await status_message.delete()
-        
-        for chunk in chunks:
-            await update.message.reply_text(chunk)
-    except Exception as e:
-        await status_message.edit_text(f"Error: {str(e)}")
-
-async def get_application():
-    """Get or create the Telegram application instance"""
-    token = os.environ["TELEGRAM_BOT_TOKEN"]
-    
-    # Create new application instance
-    app = Application.builder().token(token).build()
-    
-    # Initialize the application
-    await app.initialize()
-    
-    # Add handlers
-    app.add_handler(CommandHandler("start", start))
-    app.add_handler(MessageHandler(filters.TEXT & ~filters.COMMAND, handle_url))
-    
-    return app
-
-@app.middleware("http")
-async def log_requests(request: Request, call_next):
-    """Log all incoming HTTP requests"""
-    logger.info(f"Incoming request: {request.method} {request.url}")
-    try:
-        response = await call_next(request)
-        logger.info(f"Response status: {response.status_code}")
-        return response
-    except Exception as e:
-        logger.error(f"Request failed: {str(e)}")
-        raise
-
-@app.post("/api/webhook")
-async def webhook(request: Request):
-    """Handle incoming webhook requests from Telegram"""
-    try:
-        data = await request.json()
-        logger.info("Received webhook data")
-        
-        # Get initialized application instance
-        application = await get_application()
-        
-        # Process the update
-        update = Update.de_json(data, application.bot)
-        await application.process_update(update)
-        
-        logger.info("Successfully processed webhook update")
-        return Response(status_code=200)
-    except Exception as e:
-        logger.error(f"Error processing webhook: {str(e)}")
-        return Response(status_code=200)
-
-@app.get("/api/webhook")
-async def webhook_info():
-    """Health check endpoint for webhook"""
-    return {"status": "ok"}
-
-@app.get("/")
-async def root():
-    """Root endpoint for health checking"""
+import os
+import logging
+import random
+from telegram import Update
+from telegram.ext import Application, CommandHandler, MessageHandler, filters, ContextTypes
+import google.generativeai as genai
+from youtube_transcript_api import YouTubeTranscriptApi
+from urllib.parse import urlparse, parse_qs
+from dotenv import load_dotenv
+from fastapi import FastAPI, Request, Response
+
+# Configure logging
+logging.basicConfig(
+    level=logging.INFO,
+    format='%(asctime)s - %(name)s - %(levelname)s - %(message)s'
+)
+logger = logging.getLogger(__name__)
+
+# Initialize FastAPI
+app = FastAPI(docs_url=None, redoc_url=None)
+
+# Load environment variables
+load_dotenv()
+
+# Configure proxy settings
+PROXY_URL = "socks5h://warp:1080"  # Changed from http to socks5h
+PROXIES = {
+    "http": PROXY_URL,
+    "https": PROXY_URL
+}
+
+# Configure Google AI
+genai.configure(api_key=os.environ["GEMINI_API_KEY"])
+
+# Configure the AI model
+generation_config = {
+    "temperature": 0.5,
+    "top_p": 0.95,
+    "top_k": 40,
+    "max_output_tokens": 8192,
+    "response_mime_type": "text/plain",
+}
+
+model = genai.GenerativeModel(
+    model_name="gemini-1.5-flash-8b",
+    generation_config=generation_config,
+)
+
+class ProxyManager:
+    def __init__(self, proxy_list: str):
+        """Initialize with comma-separated list of proxies in format: ip:port:username:password"""
+        self.proxies = []
+        for proxy in proxy_list.split(','):
+            try:
+                ip, port, username, password = proxy.strip().split(':')
+                self.proxies.append({
+                    'http': f'http://{username}:{password}@{ip}:{port}',
+                    'https': f'http://{username}:{password}@{ip}:{port}'
+                })
+            except Exception as e:
+                logger.error(f"Invalid proxy format: {proxy} - {str(e)}")
+                continue
+                
+        if not self.proxies:
+            raise ValueError("No valid proxies provided")
+        logger.info(f"Initialized ProxyManager with {len(self.proxies)} proxies")
+
+    def get_random_proxy(self):
+        """Get a random proxy from the list"""
+        return random.choice(self.proxies)
+
+# Initialize proxy manager
+proxy_manager = ProxyManager(os.environ.get("PROXY_LIST", ""))
+
+def extract_video_id(url: str) -> str:
+    """Extract the video ID from a YouTube URL."""
+    parsed_url = urlparse(url)
+    
+    if parsed_url.netloc == 'youtu.be':
+        return parsed_url.path[1:]
+    
+    if parsed_url.netloc in ('youtube.com', 'www.youtube.com'):
+        if parsed_url.path == '/watch':
+            return parse_qs(parsed_url.query)['v'][0]
+        elif parsed_url.path.startswith(('/embed/', '/v/')):
+            return parsed_url.path.split('/')[2]
+    
+    raise ValueError("Invalid YouTube URL. Please check and try again.")
+
+async def get_transcript_and_tutorial(url: str) -> str:
+    """Fetch transcript and generate tutorial"""
+    try:
+        video_id = extract_video_id(url)
+        max_retries = 10
+        last_error = None
+
+        # Try getting transcript with different proxies
+        for attempt in range(max_retries):
+            try:
+                proxy = proxy_manager.get_random_proxy()
+                logger.info(f"Attempt {attempt + 1}: Using proxy {proxy['http']}")
+                transcript = YouTubeTranscriptApi.get_transcript(video_id, proxies=proxy)
+                transcript_text = " ".join([entry['text'] for entry in transcript])
+                logger.info("Successfully fetched transcript")
+                break
+            except Exception as e:
+                last_error = str(e)
+                logger.warning(f"Attempt {attempt + 1} failed: {str(e)}")
+                if attempt == max_retries - 1:
+                    raise Exception(f"Failed to fetch transcript after {max_retries} attempts. Last error: {last_error}")
+        
+        chat_session = model.start_chat(history=[])
+        prompt = f"Create a comprehensive tutorial based on the provided transcript. Begin by analyzing the content of the transcript thoroughly to identify its core themes, key concepts, and main points. Break down the information into logical sections or chapters that flow in a structured and coherent manner. Ensure each section focuses on one main idea or topic to maintain clarity and engagement. Use simple and precise language to explain complex ideas. Start each section with an overview of the objectives and end with a summary or key takeaways. Include actionable steps or exercises after each topic to reinforce learning and provide practical applications. Conclude with a recap of the entire tutorial, highlighting the main points and encouraging readers to apply their newfound knowledge. Ensure the tutorial is easy to navigate by using subheadings and providing a logical progression of topics. Use plaintext formatting only. Do not format the headings or subheadings. Use plain numbered lists. Transcript: {transcript_text}"
+        response = chat_session.send_message(prompt)
+        return response.text
+    except Exception as e:
+        error_msg = f"Error processing request! \n\n{str(e)}"
+        logger.error(error_msg)
+        return error_msg
+
+async def start(update: Update, context: ContextTypes.DEFAULT_TYPE) -> None:
+    """Handle /start command"""
+    welcome_message = (
+        "👋 Welcome! I create tutorials from YouTube videos.\n\n"
+        "Simply send me a YouTube URL, and I'll:\n"
+        "1. Extract the video transcript\n"
+        "2. Generate an actionable tutorial\n\n"
+        "Try it now by sending a YouTube URL!"
+    )
+    await update.message.reply_text(welcome_message)
+
+async def handle_url(update: Update, context: ContextTypes.DEFAULT_TYPE) -> None:
+    """Handle URL messages"""
+    status_message = await update.message.reply_text("Processing your request... This may take a minute. 🐵")
+    
+    try:
+        url = update.message.text
+        tutorial = await get_transcript_and_tutorial(url)
+        
+        max_length = 4000
+        chunks = [tutorial[i:i+max_length] for i in range(0, len(tutorial), max_length)]
+        
+        await status_message.delete()
+        
+        for chunk in chunks:
+            await update.message.reply_text(chunk)
+    except Exception as e:
+        await status_message.edit_text(f"Error: {str(e)}")
+
+async def get_application():
+    """Get or create the Telegram application instance"""
+    token = os.environ["TELEGRAM_BOT_TOKEN"]
+    
+    # Create new application instance
+    app = Application.builder().token(token).build()
+    
+    # Initialize the application
+    await app.initialize()
+    
+    # Add handlers
+    app.add_handler(CommandHandler("start", start))
+    app.add_handler(MessageHandler(filters.TEXT & ~filters.COMMAND, handle_url))
+    
+    return app
+
+@app.middleware("http")
+async def log_requests(request: Request, call_next):
+    """Log all incoming HTTP requests"""
+    logger.info(f"Incoming request: {request.method} {request.url}")
+    try:
+        response = await call_next(request)
+        logger.info(f"Response status: {response.status_code}")
+        return response
+    except Exception as e:
+        logger.error(f"Request failed: {str(e)}")
+        raise
+
+@app.post("/api/webhook")
+async def webhook(request: Request):
+    """Handle incoming webhook requests from Telegram"""
+    try:
+        data = await request.json()
+        logger.info("Received webhook data")
+        
+        # Get initialized application instance
+        application = await get_application()
+        
+        # Process the update
+        update = Update.de_json(data, application.bot)
+        await application.process_update(update)
+        
+        logger.info("Successfully processed webhook update")
+        return Response(status_code=200)
+    except Exception as e:
+        logger.error(f"Error processing webhook: {str(e)}")
+        return Response(status_code=200)
+
+@app.get("/api/webhook")
+async def webhook_info():
+    """Health check endpoint for webhook"""
+    return {"status": "ok"}
+
+@app.get("/")
+async def root():
+    """Root endpoint for health checking"""
     return {"status": "Bot webhook is running"}